(ns slash.command.structure
  "Functions to make command definition easier.

  Read https://discord.com/developers/docs/interactions/slash-commands first to understand the structure of slash commands."
  (:require [slash.util :refer [omission-map]]))

(def command-types
  "Map of command type names (keywords) to numerical command type identifiers."
  {:chat-input 1
   :user 2
   :message 3})

(defn command
  "Create a top level command.

  See https://discord.com/developers/docs/interactions/slash-commands#application-command-object-application-command-structure.
  `:type` must be one of the keys in [[command-types]], if given."
  [name description & {:keys [default-permission guild-id options type]}]
  (omission-map
   :name name
   :description description
   :options options
   :guild_id guild-id
   :default_permission default-permission
   :type (some-> type command-types)))

(defn message-command
  "Create a top level message command.

  See https://discord.com/developers/docs/interactions/application-commands#message-commands."
  [name & {:keys [default-permission]}]
  (command name "" :default-permission default-permission :type :message))

(defn user-command
  "Create a top level user command.

  See https://discord.com/developers/docs/interactions/application-commands#user-commands."
  [name & {:keys [default-permission]}]
  (command name "" :default-permission default-permission :type :user))

(defn sub-command-group
  "Create a sub command group option."
  [name description & sub-commands]
  (omission-map
   :type 2
   :name name
   :description description
   :options sub-commands))

(defn sub-command
  "Create a sub command option."
  [name description & {:keys [options]}]
  (omission-map
   :type 1
   :name name
   :description description
   :options options))

(def option-types
  "Map of option type names (keywords) to their numerical identifiers."
  {:string 3
   :integer 4
   :boolean 5
   :user 6
   :channel 7
   :role 8
   :mentionable 9
   :number 10})

(def channel-types
  "Map of channel type names (keywords) to numerical channel type identifiers."
  {:guild-text 0
   :dm 1
   :guild-voice 2
   :group-dm 3
   :guild-category 4
   :guild-news 5
   :guild-store 6
   :guild-news-thread 10
   :guild-public-thread 11
   :guild-private-thread 12
   :guild-stage-voice 13})

(defn option
<<<<<<< HEAD
  "Create a regular option."
  [name description type & {:keys [required choices autocomplete min-value max-value]}]
=======
  "Create a regular option.

  `:channel-types` must be a collection of keys from [[channel-types]], if given.
  This may only be set when `type` is `:channel`."
  [name description type & {:keys [required choices] ch-types :channel-types}]
>>>>>>> dd61d9ba
  (omission-map
   :type (option-types type type)
   :name name
   :description description
   :required required
   :choices choices
<<<<<<< HEAD
   :autocomplete autocomplete
   :min_value min-value
   :max_value max-value))
=======
   :channel_types (some->> ch-types (map channel-types))))
>>>>>>> dd61d9ba

(defn choice
  "Create an option choice for a choice set."
  [name value]
  {:name name
   :value value})<|MERGE_RESOLUTION|>--- conflicted
+++ resolved
@@ -82,29 +82,21 @@
    :guild-stage-voice 13})
 
 (defn option
-<<<<<<< HEAD
-  "Create a regular option."
-  [name description type & {:keys [required choices autocomplete min-value max-value]}]
-=======
   "Create a regular option.
 
   `:channel-types` must be a collection of keys from [[channel-types]], if given.
   This may only be set when `type` is `:channel`."
-  [name description type & {:keys [required choices] ch-types :channel-types}]
->>>>>>> dd61d9ba
+  [name description type & {:keys [required choices autocomplete min-value max-value] ch-types :channel-types}]
   (omission-map
    :type (option-types type type)
    :name name
    :description description
    :required required
    :choices choices
-<<<<<<< HEAD
    :autocomplete autocomplete
    :min_value min-value
-   :max_value max-value))
-=======
+   :max_value max-value
    :channel_types (some->> ch-types (map channel-types))))
->>>>>>> dd61d9ba
 
 (defn choice
   "Create an option choice for a choice set."
